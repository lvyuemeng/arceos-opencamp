--- conflicted
+++ resolved
@@ -37,11 +37,8 @@
 axnet = { workspace = true, optional = true }
 axdisplay = { workspace = true, optional = true }
 axtask = { workspace = true, optional = true }
-<<<<<<< HEAD
 axembassy = { workspace = true, optional = true }
-=======
 axplat = "0.1"
->>>>>>> d51d602c
 
 crate_interface = "0.1"
 percpu = { version = "0.2", optional = true }
