//! Useful synchronization primitives.

#[doc(no_inline)]
pub use core::sync::atomic;

#[cfg(feature = "alloc")]
#[doc(no_inline)]
pub use alloc::sync::{Arc, Weak};

#[cfg(feature = "multitask")]
mod mutex;
#[cfg(feature = "multitask")]
mod condvar;

#[cfg(feature = "multitask")]
#[doc(cfg(feature = "multitask"))]
<<<<<<< HEAD
pub use self::mutex::{Mutex, MutexGuard};
#[cfg(feature = "multitask")]
#[doc(cfg(feature = "multitask"))]
pub use self::condvar::Condvar;
=======
pub use self::mutex::{Mutex, MutexGuard, RawMutex};
>>>>>>> d51d602c

#[cfg(not(feature = "multitask"))]
#[doc(cfg(not(feature = "multitask")))]
pub use kspin::{SpinRaw as Mutex, SpinRawGuard as MutexGuard}; // never used in IRQ context<|MERGE_RESOLUTION|>--- conflicted
+++ resolved
@@ -8,20 +8,16 @@
 pub use alloc::sync::{Arc, Weak};
 
 #[cfg(feature = "multitask")]
+mod condvar;
+#[cfg(feature = "multitask")]
 mod mutex;
-#[cfg(feature = "multitask")]
-mod condvar;
 
 #[cfg(feature = "multitask")]
 #[doc(cfg(feature = "multitask"))]
-<<<<<<< HEAD
-pub use self::mutex::{Mutex, MutexGuard};
+pub use self::condvar::Condvar;
 #[cfg(feature = "multitask")]
 #[doc(cfg(feature = "multitask"))]
-pub use self::condvar::Condvar;
-=======
 pub use self::mutex::{Mutex, MutexGuard, RawMutex};
->>>>>>> d51d602c
 
 #[cfg(not(feature = "multitask"))]
 #[doc(cfg(not(feature = "multitask")))]
