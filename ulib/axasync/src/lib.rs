--- conflicted
+++ resolved
@@ -11,12 +11,9 @@
     pub use api::AxExecutor as Executor;
     pub use embassy_executor::*;
     pub use embassy_futures::*;
-<<<<<<< HEAD
-=======
 
     #[cfg(feature = "preempt")]
     pub use api::AxPrioFuture as PrioFuture;
->>>>>>> 25ce1807
 
     #[cfg(feature = "thread")]
     pub use api::{ax_block_on as block_on, ax_spawner as spawner};
